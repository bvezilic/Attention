--- conflicted
+++ resolved
@@ -1,11 +1,23 @@
+from typing import Text, Callable, List, Tuple, Any
+
 import pandas as pd
+import torch
+from torch.nn.utils.rnn import pad_sequence
+from torch.utils.data import Dataset
 
-from torch.utils.data import Dataset
-from torch.nn.utils.rnn import pad_sequence
+from mixin import NameMixIn
 
 
-class NMTDataset(Dataset):
-    def __init__(self, filepath, src_language="English", tar_language="French", src_transform=None, tar_transform=None):
+class NMTDataset(Dataset, NameMixIn):
+    """
+    Storage class for Nature Language Translation data set.
+    """
+    def __init__(self,
+                 filepath: Text,
+                 src_language: Text = "English",
+                 tar_language: Text = "French",
+                 src_transform: Callable = None,
+                 tar_transform: Callable = None):
         self.filepath = filepath
         self.src_lang = src_language
         self.tar_lang = tar_language
@@ -19,8 +31,12 @@
         return len(self.train_data)
 
     def __repr__(self):
-        return "{}(filepath={}, src_transform={}, tar_transform={})".format(
-            self.name, self.filepath, self.src_transform, self.tar_transform)
+        return f"{self.name}(\n" \
+            f"  filepath={self.filepath},\n" \
+            f"  src_lang={self.src_lang},\n"\
+            f"  tar_lang={self.tar_lang},\n" \
+            f"  src_transform={self.src_transform},\n" \
+            f"  tar_transform={self.tar_transform}\n)"
 
     def __getitem__(self, i):
         src, tar = self.train_data.iloc[i]
@@ -33,26 +49,21 @@
 
         return src, tar
 
-    @property
-    def name(self):
-        return self.__class__.__name__
+    @staticmethod
+    def collate_fn(batch: List[Tuple[Any]], padding_value: int = 0) -> (torch.Tensor, torch.Tensor):
+        """
+        Pads items (inputs and targets) in batch to the length of maximum sequence.
 
-    @staticmethod
-    def collate_fn(batch, padding_value=0):
-        """
-<<<<<<< HEAD
-        Pads the input and target tensor to `padding_value=0`
-=======
-        Pads the input and target tensor
-        :param batch: list of tuples [(input1, target1), (input2, target2), ...]
-        :param padding_value: int (default=0)
-        :return: inputs: Tensor
-                 targets: Tensor
->>>>>>> fa0cfd83
+        Args:
+            batch: List of tuples [(input1, target1), (input2, target2), ...]
+            padding_value: (Optional) Defaults to 0.
+
+        Returns:
+            inputs: Tensor of shape [batch_size, max_seq_length_of_inputs]
+            targets: Tensor of shape [batch_size, max_seq_length_of_targets]
         """
         inputs, targets = zip(*batch)
 
-        # padding
         inputs = pad_sequence(inputs, batch_first=True, padding_value=padding_value)
         targets = pad_sequence(targets, batch_first=True, padding_value=padding_value)
 
