--- conflicted
+++ resolved
@@ -153,7 +153,6 @@
 
     def forward(self, inputs, mask_ids, targets=None):
         """
-<<<<<<< HEAD
         Args:
             inputs: Word indices from source vocabulary
                 shape=[batch_size, enc_max_time_steps]
@@ -165,11 +164,6 @@
             predictions:
 
             attn_weight_list
-=======
-        :param inputs: [batch_size, time_step]
-        :param mask_ids: [batch_size, time_step]
-        :param targets: [batch_size, time_step]
->>>>>>> fa0cfd83
         """
         batch_size = inputs.size(0)
 
