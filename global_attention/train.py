--- conflicted
+++ resolved
@@ -11,13 +11,7 @@
 from data import NMTDataset
 from model import Seq2Seq
 from tokenizer import Tokenizer
-<<<<<<< HEAD
 from transform import ToTokens, ToIndices, ToTensor
-=======
-from transform import ToTokens, ToIndices, ToTensor, AddEOSToken
-from vocab import Vocabulary
-from model import Seq2Seq
->>>>>>> fa0cfd83
 from utils import read_params
 from vocab import Vocabulary
 
@@ -40,15 +34,10 @@
         self.batch_size = batch_size
 
         # Initialize train data loader
-<<<<<<< HEAD
         self.data_loader = DataLoader(dataset,
                                       shuffle=True,
                                       batch_size=batch_size,
-                                      collate_fn=dataset.collate_fn)
-=======
-        self.data_loader = DataLoader(dataset, shuffle=True, batch_size=batch_size,
                                       collate_fn=lambda x: dataset.collate_fn(x, padding_value=0))
->>>>>>> fa0cfd83
 
         # Set model to device
         self.model.to(device)
@@ -77,7 +66,7 @@
         losses = []
 
         for epoch in range(epochs):
-            print("Epoch: {}/{}".format(epoch+1, epochs))
+            logger.info("Epoch: {}/{}".format(epoch+1, epochs))
 
             running_loss = 0
             for i, (inputs, targets) in enumerate(self.data_loader):
@@ -96,13 +85,14 @@
                                       target=targets.reshape(-1))
                 # Compute gradients
                 loss.backward()
+
                 # Update weights
                 self.optimizer.step()
 
                 running_loss += loss
-                print("Batch loss {}/{}: {:.4f}".format(i+1, len(self.data_loader), loss))
+                logger.info("Batch loss {}/{}: {:.4f}".format(i+1, len(self.data_loader), loss))
 
-            print("Epoch loss: {}".format(running_loss/len(self.data_loader)))
+            logger.info("Epoch loss: {}".format(running_loss/len(self.data_loader)))
 
         return losses
 
@@ -114,16 +104,12 @@
 
     # Initialize the data set
     dataset = NMTDataset(args.data,
-                         src_transform=Compose([ToTokens(Tokenizer()),
-                                                ToIndices(eng_vocab),
-                                                ToTensor(torch.long)]),
-                         tar_transform=Compose([ToTokens(Tokenizer()),
-<<<<<<< HEAD
-=======
-                                                AddEOSToken(fra_vocab.end_token),
->>>>>>> fa0cfd83
-                                                ToIndices(fra_vocab),
-                                                ToTensor(torch.long)]))
+                         src_transform=Compose([ToTokens(tokenizer=Tokenizer(end_token=eng_vocab.end_token)),
+                                                ToIndices(vocabulary=eng_vocab),
+                                                ToTensor(dtype=torch.long)]),
+                         tar_transform=Compose([ToTokens(tokenizer=Tokenizer(end_token=fra_vocab.end_token)),
+                                                ToIndices(vocabulary=fra_vocab),
+                                                ToTensor(dtype=torch.long)]))
 
     # Initialize the model
     model = Seq2Seq(enc_vocab_size=eng_vocab.size,
@@ -158,7 +144,7 @@
                         help="Path to source vocabulary")
     parser.add_argument("--dst_vocab", type=str, default="../dataset/fra_vocab.txt",
                         help="Path to destination vocabulary")
-    parser.add_argument("--batch_size", type=int, default=16,
+    parser.add_argument("--batch_size", type=int, default=32,
                         help="Number of samples per batch")
     parser.add_argument("--lr", type=float, default=1e-3,
                         help="Learning rate for optimizer")
